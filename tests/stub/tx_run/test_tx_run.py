--- conflicted
+++ resolved
@@ -538,14 +538,11 @@
             self.assertIn("Neo.ClientError.", e.exception.msg)
         elif driver in ["dotnet"]:
             self.assertEqual("ClientError", e.exception.errorType)
-<<<<<<< HEAD
+        elif driver in ["javascript"]:
+            self.assertEqual("Neo4jError", e.exception.errorType)
         elif driver in ["rust"]:
             self.assertEqual("ServerError", e.exception.errorType)
             self.assertTrue(e.exception.code.startswith("Neo.ClientError."))
-=======
-        elif driver in ["javascript"]:
-            self.assertEqual("Neo4jError", e.exception.errorType)
->>>>>>> baa714ae
         else:
             self.fail("no error mapping is defined for %s driver" % driver)
 
@@ -572,23 +569,6 @@
             )
         elif driver in ["javascript"]:
             self.assertEqual("Neo4jError", e.exception.errorType)
-        else:
-            self.fail("no error mapping is defined for %s driver" % driver)
-
-    def _assert_is_failed_result_exception(self, e, original_exception):
-        driver = get_driver_name()
-        if driver in ["python"]:
-            self.assertEqual(
-                e.exception.errorType,
-                "<class 'neo4j.exceptions.ResultFailedError'>"
-            )
-            match = re.match(r"<class '(?:.+\.)*(.*)'>",
-                             original_exception.exception.errorType)
-            self.assertIn(match.group(1), e.exception.msg)
-        elif driver in ["go"]:
-            self.assertTrue(
-                e.exception.errorType.startswith("result failed")
-            )
         elif driver in ["rust"]:
             if e.exception.errorType == "ServerError":
                 self.assertTrue(
@@ -600,6 +580,23 @@
                 self.assertEqual("TransactionOutOfScope",
                                  e.exception.errorType)
         else:
+            self.fail("no error mapping is defined for %s driver" % driver)
+
+    def _assert_is_failed_result_exception(self, e, original_exception):
+        driver = get_driver_name()
+        if driver in ["python"]:
+            self.assertEqual(
+                e.exception.errorType,
+                "<class 'neo4j.exceptions.ResultFailedError'>"
+            )
+            match = re.match(r"<class '(?:.+\.)*(.*)'>",
+                             original_exception.exception.errorType)
+            self.assertIn(match.group(1), e.exception.msg)
+        elif driver in ["go"]:
+            self.assertTrue(
+                e.exception.errorType.startswith("result failed")
+            )
+        else:
             self.assertEqual(e.exception.code,
                              original_exception.exception.code)
             self._assert_is_client_exception(original_exception)