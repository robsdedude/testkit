--- conflicted
+++ resolved
@@ -262,11 +262,7 @@
 
     def test_read(self):
         # TODO remove this block once all languages work
-<<<<<<< HEAD
-        if get_driver_name() in ['go', 'javascript', 'java']:
-=======
         if get_driver_name() in ['java']:
->>>>>>> 2bfd2809
             self.skipTest("needs ROUTE bookmark list support")
         self._routingServer.start(script=self.router_script_not_retry(), vars=self.get_vars())
         self._readServer.start(script=script_read)
@@ -292,26 +288,12 @@
         self._routingServer.done()
 
     def test_retry_database_unavailable(self):
-<<<<<<< HEAD
-        # TODO remove this block once all languages work
-        if get_driver_name() in ['go', 'javascript']:
-            self.skipTest("needs ROUTE bookmark list support")
-
-=======
->>>>>>> 2bfd2809
         # Simple case, correctly classified transient error
         self._run_with_transient_error(
                 script_retry_with_fail_after_commit,
                 "Neo.TransientError.Database.DatabaseUnavailable")
 
     def test_retry_made_up_transient(self):
-<<<<<<< HEAD
-        # TODO remove this block once all languages work
-        if get_driver_name() in ['go', 'javascript']:
-            self.skipTest("needs ROUTE bookmark list support")
-
-=======
->>>>>>> 2bfd2809
         # Driver should retry all transient error (with some exceptions), make
         # up a transient error and the driver should retry.
         self._run_with_transient_error(
@@ -319,12 +301,6 @@
                 "Neo.TransientError.Completely.MadeUp")
 
     def test_retry_ForbiddenOnReadOnlyDatabase(self):
-<<<<<<< HEAD
-        # TODO remove this block once all languages work
-        if get_driver_name() in ['go', 'javascript']:
-            self.skipTest("needs ROUTE bookmark list support")
-=======
->>>>>>> 2bfd2809
         if get_driver_name() in ['dotnet']:
             self.skipTest("Behaves strange")
 
@@ -333,12 +309,6 @@
                 "Neo.ClientError.General.ForbiddenOnReadOnlyDatabase")
 
     def test_retry_NotALeader(self):
-<<<<<<< HEAD
-        # TODO remove this block once all languages work
-        if get_driver_name() in ['go', 'javascript']:
-            self.skipTest("needs ROUTE bookmark list support")
-=======
->>>>>>> 2bfd2809
         if get_driver_name() in ['dotnet']:
             self.skipTest("Behaves strange")
 
@@ -347,12 +317,6 @@
                 "Neo.ClientError.Cluster.NotALeader")
 
     def test_retry_ForbiddenOnReadOnlyDatabase_ChangingWriter(self):
-<<<<<<< HEAD
-        # TODO remove this block once all languages work
-        if get_driver_name() in ['go', 'javascript']:
-            self.skipTest("needs ROUTE bookmark list support")
-=======
->>>>>>> 2bfd2809
         if get_driver_name() in ['dotnet']:
             self.skipTest("Behaves strange")
 
