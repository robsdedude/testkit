--- conflicted
+++ resolved
@@ -10,11 +10,7 @@
 class TestServerSideRouting(TestkitTestCase):
     """Test driver-behavior in Server Side Routing scenarios."""
 
-<<<<<<< HEAD
     required_features = types.Feature.BOLT_4_4,
-=======
-    required_features = types.Feature.BOLT_4_2,
->>>>>>> 6a521975
 
     def setUp(self):
         super().setUp()
@@ -29,7 +25,7 @@
 
     def _start_server(self):
         path = self.script_path("direct_connection_without_routing_ssr.script")
-        self._server.start(path=path, vars_={"#VERSION#": "4.2"})
+        self._server.start(path=path, vars_={"#VERSION#": "4.4"})
 
     # When a direct driver is created without params, it should not send
     # any information about the routing context in the HELLO message
